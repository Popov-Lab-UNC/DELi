[tool.poetry]
name = "DELi"
version = "0.1.0a0"
description = "DNA encoded library sequence analysis software with custom library design support"
authors = [
    "James Wellnitz <wellnitz.james@gmail.com>",
    "Brandon Novy",
    "Travis Maxfield",
    "Jason Lin"
]
maintainers = [
    "James Wellnitz <wellnitz.james@gmail.com>"
]
readme = "README.md"
repository = "https://github.com/Popov-Lab-UNC/DELi"
classifiers = [
    "Natural Language :: English",
    "Operating System :: OS Independent"
]
packages = [
    { include = "deli", from = "src"},
    { include = "deli/py.typed", from = "src"},
]
include = [
    {path = "templates/*", format = ["sdist", "wheel"] }
]

[tool.poetry.scripts]
deli = "deli.cli:cli"

[tool.poetry.dependencies]
python = ">=3.11,<4.0"
click = "^8.1.3"
pyyaml = "6.0.2"
numba = "^0.60.0"
numpy = "^2.0.2"
Levenshtein = "^0.25.0"
polars = "^0.20.10"
tqdm = "^4.66.4"
plotly = "^5.20.0"
Jinja2 = "^3.1.3"
matplotlib = "^3.9.3"
scipy = "^1.14.1"
rdkit = "^2024.9.5"
pandas = "^2.2.3"
<<<<<<< HEAD
seaborn = "^0.13.2"
scikit-learn = "^1.5.2"
matplotlib-venn = "^1.1.1"
=======
cutadapt = "5.0"
biopython = "1.85"
dnaio = "1.2.3"
>>>>>>> 4c15235a

[tool.poetry.group.dev]
optional = true

[tool.poetry.group.dev.dependencies]
pre-commit = "~3.8.0"
mypy = "^1.8.0"
types-PyYAML = "6.0.12.20241230"
poetry = "^1.7.1"
poetry-bumpversion = "^0.3.1"
ruff = "^0.5.5"

[tool.poetry.group.test]
optional = true

[tool.poetry.group.test.dependencies]
pytest = "~7.2.0"
pytest-cov = "~4.0.0"
pytest-html = "^3.2.0"

[tool.poetry.group.docs]
optional = true

[tool.poetry.group.docs.dependencies]
sphinx = "^7.1.2"

[[tool.poetry.source]]
name = "PyPI"
priority = "primary"

[build-system]
requires = ["poetry-core"]
build-backend = "poetry.core.masonry.api"

[tool.poetry_bumpversion.file."docs/conf.py"]
search = 'release = "{current_version}"'
replace = 'release = "{new_version}"'

[tool.poetry_bumpversion.file."src/deli/__init__.py"]
search = '__version__ = "{current_version}"'
replace = '__version__ = "{new_version}"'

[[tool.mypy.overrides]]
module = ["untyped_package.*"]
follow_untyped_imports = true

[tool.coverage.report]
fail_under = 75

[tool.pytest.ini_options]
addopts = """
    --color=yes
    --html=test-results/unit-tests-results.html
"""
markers = [
    "unit: marks tests as unit tests",
    "functional: marks test as functional tests",
]
testpaths = ["tests"]

[tool.ruff]
lint.select = [
    "F",
    "E",
    "W",
    "I001",
    "I002",
    "B",
    "D"
]
src = ["src", "tests"]
line-length = 99
lint.ignore = [
    "D400",
    "D401",
    "D200"
]

[tool.ruff.lint.pydocstyle]
convention = "numpy"

[tool.ruff.lint.isort]
lines-after-imports = 2<|MERGE_RESOLUTION|>--- conflicted
+++ resolved
@@ -43,15 +43,9 @@
 scipy = "^1.14.1"
 rdkit = "^2024.9.5"
 pandas = "^2.2.3"
-<<<<<<< HEAD
-seaborn = "^0.13.2"
-scikit-learn = "^1.5.2"
-matplotlib-venn = "^1.1.1"
-=======
 cutadapt = "5.0"
 biopython = "1.85"
 dnaio = "1.2.3"
->>>>>>> 4c15235a
 
 [tool.poetry.group.dev]
 optional = true
